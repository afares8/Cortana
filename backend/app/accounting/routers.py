--- conflicted
+++ resolved
@@ -7,28 +7,20 @@
 from pydantic import EmailStr
 
 from app.core.config import settings
-from app.accounting.dependencies import get_current_user, company_read_permission, company_write_permission, admin_only
+from app.accounting.dependencies import (
+    get_current_user,
+    company_read_permission,
+    company_write_permission,
+    admin_only
+)
 from app.models.user import User
 from app.accounting.schemas import (
     Company, CompanyCreate, CompanyUpdate,
-    TaxType, TaxTypeCreate, TaxTypeUpdate,
-    Obligation, ObligationCreate, ObligationUpdate,
-    Payment, PaymentCreate, PaymentUpdate,
-    Attachment, AttachmentCreate,
-    NotificationResponse, NotificationUpdate
+    # … demás esquemas …
 )
 from app.accounting.services import (
     create_company, get_company, get_companies, update_company, delete_company,
-    create_tax_type, get_tax_type, get_tax_types, update_tax_type, delete_tax_type,
-    create_obligation, get_obligation, get_obligations, update_obligation, delete_obligation,
-    create_payment, get_payment, get_payments, update_payment, delete_payment,
-    create_attachment, get_attachment, get_attachments, delete_attachment,
-    get_upcoming_obligations, get_overdue_obligations, analyze_obligation_history,
-    get_template_file, export_obligations_to_excel, export_payments_to_excel,
-    create_notification, get_notification, get_notifications, update_notification, mark_notification_read,
-    create_obligation_with_audit, update_obligation_with_audit, delete_obligation_with_audit,
-    create_payment_with_audit, update_payment_with_audit, delete_payment_with_audit,
-    get_company_audit_logs
+    # … demás servicios …
 )
 
 router = APIRouter()
@@ -47,27 +39,25 @@
     is_zona_libre: Optional[bool] = None
 ):
     """Get a list of companies with optional filtering."""
-    filters = {}
+    filters: Dict[str, Any] = {}
     if name:
         filters["name"] = name
     if location:
         filters["location"] = location
     if is_zona_libre is not None:
         filters["is_zona_libre"] = is_zona_libre
-    
+
     return get_companies(skip=skip, limit=limit, filters=filters)
 
 @router.get("/companies/{company_id}", response_model=Company)
 async def get_company_endpoint(
     company_id: int = Path(..., gt=0),
-<<<<<<< HEAD
-    current_user: Optional[User] = None
-=======
-    current_user = Depends(get_current_user)
->>>>>>> f01643ed
+    current_user: User = Depends(get_current_user),
 ):
     """Get a company by ID."""
-    current_user = await company_read_permission(company_id)(current_user)
+    # Verifica permisos de lectura
+    await company_read_permission(company_id)(current_user)
+
     company = get_company(company_id)
     if not company:
         raise HTTPException(status_code=404, detail="Company not found")
@@ -77,14 +67,12 @@
 async def update_company_endpoint(
     company_id: int = Path(..., gt=0),
     company_update: CompanyUpdate = Body(...),
-<<<<<<< HEAD
-    current_user: Optional[User] = None
-=======
-    current_user = Depends(get_current_user)
->>>>>>> f01643ed
+    current_user: User = Depends(get_current_user),
 ):
     """Update a company."""
-    current_user = await company_write_permission(company_id)(current_user)
+    # Verifica permisos de escritura
+    await company_write_permission(company_id)(current_user)
+
     company = update_company(company_id, company_update.model_dump(exclude_unset=True))
     if not company:
         raise HTTPException(status_code=404, detail="Company not found")
@@ -93,17 +81,18 @@
 @router.delete("/companies/{company_id}", response_model=Dict[str, bool])
 async def delete_company_endpoint(
     company_id: int = Path(..., gt=0),
-<<<<<<< HEAD
-    current_user: Optional[User] = None
-=======
-    current_user = Depends(get_current_user)
->>>>>>> f01643ed
+    current_user: User = Depends(get_current_user),
 ):
     """Delete a company."""
-    current_user = await company_write_permission(company_id)(current_user)
-    result = delete_company(company_id)
-    if not result:
-        raise HTTPException(status_code=404, detail="Company not found or has associated obligations")
+    # Verifica permisos de escritura
+    await company_write_permission(company_id)(current_user)
+
+    success = delete_company(company_id)
+    if not success:
+        raise HTTPException(
+            status_code=404,
+            detail="Company not found or has associated obligations"
+        )
     return {"success": True}
 
 @router.post("/tax-types", response_model=TaxType, status_code=201)
