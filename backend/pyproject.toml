--- conflicted
+++ resolved
@@ -22,13 +22,9 @@
 python-docx = "^1.1.2"
 playwright = "^1.43.0"
 httpx = "^0.27.0"
-<<<<<<< HEAD
-iso3166 = "^2.1.1"
-=======
 weasyprint = "^60.2"
 iso3166 = "^2.1.1"
 beautifulsoup4 = "^4.12.2"
->>>>>>> b1113f25
 
 # AI y NLP
 spacy = "^3.7.2"
@@ -46,16 +42,10 @@
 pyotp = "^2.9.0"
 qrcode = "^8.2"
 openpyxl = "^3.1.5"
-<<<<<<< HEAD
-weasyprint = "^65.1"
-bcrypt = "3.2.0"
-beautifulsoup4 = "^4.13.4"
-=======
 bcrypt = "3.2.0"
 
 [tool.poetry.group.dev.dependencies]
 pytest = "^8.3.5"
->>>>>>> b1113f25
 
 [build-system]
 requires = ["poetry-core"]
