version: '3.8'

services:
  backend:
    build: ./backend
    ports:
      - "8000:8000"
    volumes:
      - ./backend:/app
    environment:
      - PYTHONPATH=/app
      # AI_FALLBACK_MODE is auto-detected based on GPU availability
      # You can override it manually:
      # - AI_FALLBACK_MODE=true  # Force fallback mode (CPU only)
      # - AI_FALLBACK_MODE=false # Force real model (GPU only)
      - MISTRAL_API_URL=http://ai-service:80
      # Explicitly set fallback mode to false when using GPU profile
      - AI_FALLBACK_MODE=false
    profiles:
      - gpu
      - cpu
      - default
<<<<<<< HEAD
    # No depends_on needed as both ai-service and ai-service-cpu 
    # use the same network alias and the client will retry connections
=======
    depends_on:
      - ai-service
>>>>>>> c1892c05

  # Real AI service with GPU support - named ai-service directly
  ai-service:
    image: ghcr.io/huggingface/text-generation-inference:1.1.0
    profiles: ["gpu"]
    ports:
      - "8080:80"
    volumes:
      - ai-model-data:/data
    deploy:
      resources:
        reservations:
          devices:
            - driver: nvidia
              count: all
              capabilities: [gpu]
    environment:
      - MODEL_ID=teknium/OpenHermes-2.5-Mistral-7B
      - QUANTIZE=q4_k_m
      - MAX_INPUT_LENGTH=4096
      - MAX_TOTAL_TOKENS=8192
    healthcheck:
      test: ["CMD", "curl", "-f", "http://localhost:80/health"]
      interval: 10s
      timeout: 5s
      retries: 5
      start_period: 30s

  # Mock AI service for CPU-only fallback
  ai-service-cpu:
    image: nginx:alpine
    profiles: ["cpu", "default"]
    ports:
      - "8080:80"
    volumes:
      - ./backend/app/services/ai/mock_service:/usr/share/nginx/html
    healthcheck:
      test: ["CMD", "wget", "-q", "-O", "-", "http://localhost:80/health"]
      interval: 10s
      timeout: 5s
      retries: 5
      start_period: 5s
    networks:
      default:
        aliases:
          - ai-service

volumes:
  ai-model-data:<|MERGE_RESOLUTION|>--- conflicted
+++ resolved
@@ -14,19 +14,13 @@
       # - AI_FALLBACK_MODE=true  # Force fallback mode (CPU only)
       # - AI_FALLBACK_MODE=false # Force real model (GPU only)
       - MISTRAL_API_URL=http://ai-service:80
-      # Explicitly set fallback mode to false when using GPU profile
       - AI_FALLBACK_MODE=false
     profiles:
       - gpu
       - cpu
       - default
-<<<<<<< HEAD
     # No depends_on needed as both ai-service and ai-service-cpu 
     # use the same network alias and the client will retry connections
-=======
-    depends_on:
-      - ai-service
->>>>>>> c1892c05
 
   # Real AI service with GPU support - named ai-service directly
   ai-service:
@@ -75,4 +69,4 @@
           - ai-service
 
 volumes:
-  ai-model-data:+  ai-model-data:
