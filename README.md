--- conflicted
+++ resolved
@@ -38,11 +38,8 @@
 - Workflow and task management system
 - Audit and compliance tracking
 - DMCE automation module for invoice processing and declaration creation
-<<<<<<< HEAD
 - Diagnostics module (Artur) for system health monitoring and issue resolution
-=======
 - Business Administration module with departments, roles, and functions management
->>>>>>> 9422c756
 - Designed for future integration with Accounting, HR, and Procurement
 - Microservice-based design with clear service boundaries
 
@@ -526,7 +523,6 @@
 - **Scheduled Updates**: Automated updates of sanctions lists and risk matrices
 - **Task Monitoring**: Comprehensive monitoring of scheduled tasks with status reporting
 
-<<<<<<< HEAD
 ### Diagnostics Service (Artur)
 
 - **Real-time Health Checks**: Continuous monitoring of all system components including CPU, memory, disk usage
@@ -540,7 +536,6 @@
 - **Comprehensive Dashboard**: Visual representation of system health with detailed component status
 - **API Integration**: RESTful API endpoints for running diagnostics and retrieving statistics
 - **Configurable Depth**: Adjust the level of detail in diagnostics based on needs
-=======
 ### Business Administration Service
 
 - **Department Management**: Create and manage business departments with AI capabilities
@@ -551,7 +546,6 @@
 - **Department Templates**: Create and apply predefined department configurations
 - **User-Department-Role Assignment**: Assign users to departments with specific roles
 - **Audit Logging**: Comprehensive logging of administrative actions and system events
->>>>>>> 9422c756
 
 ### Accounting Service
 
