import path from "path"
import react from "@vitejs/plugin-react"
import { defineConfig } from "vite"

export default defineConfig({
  plugins: [react()],
  resolve: {
    alias: {
      "@": path.resolve(__dirname, "./src"),
    },
  },
  server: {
<<<<<<< HEAD
    host: true, // Expose to all network interfaces
=======
    host: "0.0.0.0",          // 🔥 Esto permite que otros dispositivos accedan
    port: 5173,               // Puedes cambiar este puerto si quieres
    strictPort: true,         // Si el puerto está ocupado, lanza error en vez de cambiarlo
>>>>>>> ec5016fd
    proxy: {
      "/api": {
        target: "http://localhost:8000", // Asume que backend está corriendo en tu PC
        changeOrigin: true,
        secure: false,
      },
    },
    hmr: {
      overlay: false          // Evita errores molestos en pantalla
    },
  },
})<|MERGE_RESOLUTION|>--- conflicted
+++ resolved
@@ -10,13 +10,7 @@
     },
   },
   server: {
-<<<<<<< HEAD
     host: true, // Expose to all network interfaces
-=======
-    host: "0.0.0.0",          // 🔥 Esto permite que otros dispositivos accedan
-    port: 5173,               // Puedes cambiar este puerto si quieres
-    strictPort: true,         // Si el puerto está ocupado, lanza error en vez de cambiarlo
->>>>>>> ec5016fd
     proxy: {
       "/api": {
         target: "http://localhost:8000", // Asume que backend está corriendo en tu PC
