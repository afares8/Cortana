import { Link } from 'react-router-dom';
import { useTranslation } from 'react-i18next';
import { 
  Home, 
  FileText, 
  Users, 
  Settings, 
  LogOut,
  DollarSign,
  UserCog,
  Shield,
  UserCheck
} from 'lucide-react';

const Sidebar = () => {
  const { t } = useTranslation();
  const isAdmin = true;

  return (
    <div className="w-64 bg-gray-800 text-white h-full flex flex-col">
      <div className="p-5 border-b border-gray-700">
        <h1 className="text-2xl font-bold">Cortana</h1>
        <p className="text-gray-400 text-sm">{t('common.enterpriseManagement')}</p>
      </div>
      
      <nav className="flex-1 p-4">
        <ul className="space-y-2">
          <li>
            <Link to="/" className="flex items-center p-2 rounded hover:bg-gray-700">
              <Home className="h-5 w-5 mr-3" />
              {t('common.navigation.dashboard')}
            </Link>
          </li>
          
          <li className="pt-4">
            <div className="text-gray-400 text-xs uppercase font-semibold mb-2 pl-2">{t('common.navigation.legal')}</div>
            <ul className="space-y-1">
              <li>
                <Link to="/legal/clients" className="flex items-center p-2 rounded hover:bg-gray-700">
                  <Users className="h-5 w-5 mr-3" />
                  {t('common.navigation.clients')}
                </Link>
              </li>
              <li>
                <Link to="/legal/contracts" className="flex items-center p-2 rounded hover:bg-gray-700">
                  <FileText className="h-5 w-5 mr-3" />
                  {t('common.navigation.contracts')}
                </Link>
              </li>
            </ul>
          </li>
          
          <li className="pt-4">
            <div className="text-gray-400 text-xs uppercase font-semibold mb-2 pl-2">{t('common.navigation.compliance')}</div>
            <ul className="space-y-1">
              <li>
                <Link to="/compliance/dashboard" className="flex items-center p-2 rounded hover:bg-gray-700">
                  <Shield className="h-5 w-5 mr-3" />
                  {t('common.navigation.dashboard')}
                </Link>
              </li>
              <li>
                <Link to="/compliance/verify-customer" className="flex items-center p-2 rounded hover:bg-gray-700">
                  <UserCheck className="h-5 w-5 mr-3" />
                  {t('common.navigation.customerVerification')}
                </Link>
              </li>
            </ul>
          </li>
          
          <li className="pt-4">
            <div className="text-gray-400 text-xs uppercase font-semibold mb-2 pl-2">{t('common.navigation.accounting')}</div>
            <ul className="space-y-1">
              <li>
                <Link to="/accounting/dashboard" className="flex items-center p-2 rounded hover:bg-gray-700">
                  <DollarSign className="h-5 w-5 mr-3" />
                  {t('common.navigation.dashboard')}
                </Link>
              </li>
              {isAdmin && (
                <li>
                  <Link to="/accounting/admin/users" className="flex items-center p-2 rounded hover:bg-gray-700">
                    <UserCog className="h-5 w-5 mr-3" />
                    {t('common.navigation.userAccess')}
                  </Link>
                </li>
              )}
            </ul>
          </li>
          
          <li className="pt-4">
<<<<<<< HEAD
            <div className="text-gray-400 text-xs uppercase font-semibold mb-2 pl-2">User Management</div>
            <ul className="space-y-1">
              <li>
                <Link to="/users" className="flex items-center p-2 rounded hover:bg-gray-700">
                  <Users className="h-5 w-5 mr-3" />
                  Users
                </Link>
              </li>
              <li>
                <Link to="/users/new" className="flex items-center p-2 rounded hover:bg-gray-700">
                  <UserCog className="h-5 w-5 mr-3" />
                  New User
                </Link>
              </li>
            </ul>
          </li>
          
          <li className="pt-4">
            <div className="text-gray-400 text-xs uppercase font-semibold mb-2 pl-2">Account</div>
=======
            <div className="text-gray-400 text-xs uppercase font-semibold mb-2 pl-2">{t('common.navigation.account')}</div>
>>>>>>> 7f406743
            <ul className="space-y-1">
              <li>
                <Link to="/settings" className="flex items-center p-2 rounded hover:bg-gray-700">
                  <Settings className="h-5 w-5 mr-3" />
                  {t('common.navigation.settings')}
                </Link>
              </li>
              <li>
                <Link to="/login" className="flex items-center p-2 rounded hover:bg-gray-700">
                  <LogOut className="h-5 w-5 mr-3" />
                  {t('common.logout')}
                </Link>
              </li>
            </ul>
          </li>
        </ul>
      </nav>
      
      <div className="p-4 border-t border-gray-700">
        <div className="flex items-center">
          <div className="w-8 h-8 rounded-full bg-gray-600 flex items-center justify-center mr-2">
            <span className="text-sm font-semibold">WM</span>
          </div>
          <div>
            <p className="text-sm font-semibold">Walid Magnate</p>
            <p className="text-xs text-gray-400">Admin</p>
          </div>
        </div>
      </div>
    </div>
  );
};

export default Sidebar;<|MERGE_RESOLUTION|>--- conflicted
+++ resolved
@@ -25,6 +25,7 @@
       
       <nav className="flex-1 p-4">
         <ul className="space-y-2">
+          {/* Dashboard */}
           <li>
             <Link to="/" className="flex items-center p-2 rounded hover:bg-gray-700">
               <Home className="h-5 w-5 mr-3" />
@@ -32,8 +33,11 @@
             </Link>
           </li>
           
+          {/* Legal */}
           <li className="pt-4">
-            <div className="text-gray-400 text-xs uppercase font-semibold mb-2 pl-2">{t('common.navigation.legal')}</div>
+            <div className="text-gray-400 text-xs uppercase font-semibold mb-2 pl-2">
+              {t('common.navigation.legal')}
+            </div>
             <ul className="space-y-1">
               <li>
                 <Link to="/legal/clients" className="flex items-center p-2 rounded hover:bg-gray-700">
@@ -50,8 +54,11 @@
             </ul>
           </li>
           
+          {/* Compliance */}
           <li className="pt-4">
-            <div className="text-gray-400 text-xs uppercase font-semibold mb-2 pl-2">{t('common.navigation.compliance')}</div>
+            <div className="text-gray-400 text-xs uppercase font-semibold mb-2 pl-2">
+              {t('common.navigation.compliance')}
+            </div>
             <ul className="space-y-1">
               <li>
                 <Link to="/compliance/dashboard" className="flex items-center p-2 rounded hover:bg-gray-700">
@@ -68,8 +75,11 @@
             </ul>
           </li>
           
+          {/* Accounting */}
           <li className="pt-4">
-            <div className="text-gray-400 text-xs uppercase font-semibold mb-2 pl-2">{t('common.navigation.accounting')}</div>
+            <div className="text-gray-400 text-xs uppercase font-semibold mb-2 pl-2">
+              {t('common.navigation.accounting')}
+            </div>
             <ul className="space-y-1">
               <li>
                 <Link to="/accounting/dashboard" className="flex items-center p-2 rounded hover:bg-gray-700">
@@ -88,30 +98,32 @@
             </ul>
           </li>
           
+          {/* User Management */}
           <li className="pt-4">
-<<<<<<< HEAD
-            <div className="text-gray-400 text-xs uppercase font-semibold mb-2 pl-2">User Management</div>
+            <div className="text-gray-400 text-xs uppercase font-semibold mb-2 pl-2">
+              {t('common.navigation.userManagement')}
+            </div>
             <ul className="space-y-1">
               <li>
                 <Link to="/users" className="flex items-center p-2 rounded hover:bg-gray-700">
                   <Users className="h-5 w-5 mr-3" />
-                  Users
+                  {t('common.navigation.users')}
                 </Link>
               </li>
               <li>
                 <Link to="/users/new" className="flex items-center p-2 rounded hover:bg-gray-700">
                   <UserCog className="h-5 w-5 mr-3" />
-                  New User
+                  {t('common.navigation.newUser')}
                 </Link>
               </li>
             </ul>
           </li>
           
+          {/* Account */}
           <li className="pt-4">
-            <div className="text-gray-400 text-xs uppercase font-semibold mb-2 pl-2">Account</div>
-=======
-            <div className="text-gray-400 text-xs uppercase font-semibold mb-2 pl-2">{t('common.navigation.account')}</div>
->>>>>>> 7f406743
+            <div className="text-gray-400 text-xs uppercase font-semibold mb-2 pl-2">
+              {t('common.navigation.account')}
+            </div>
             <ul className="space-y-1">
               <li>
                 <Link to="/settings" className="flex items-center p-2 rounded hover:bg-gray-700">
