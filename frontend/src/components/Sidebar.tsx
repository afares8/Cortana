--- conflicted
+++ resolved
@@ -10,14 +10,11 @@
   UserCog,
   Shield,
   UserCheck,
-<<<<<<< HEAD
   Activity
-=======
   Building2,
   Cpu,
   GitBranch,
   BarChart3
->>>>>>> 9422c756
 } from 'lucide-react';
 
 const Sidebar = () => {
