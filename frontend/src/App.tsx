import { HashRouter as Router, Routes, Route, Navigate } from 'react-router-dom';
import { QueryClient, QueryClientProvider } from '@tanstack/react-query';
import { useEffect } from 'react';

import Dashboard from './pages/Dashboard';
import ContractList from './pages/ContractList';
import ContractDetail from './pages/ContractDetail';
import ContractUpload from './pages/ContractUpload';
import AIDashboard from './pages/AIDashboard';
import ComplianceDashboard from './pages/ComplianceDashboard';
import UAFReportForm from './pages/UAFReportForm';
import PEPScreeningForm from './pages/PEPScreeningForm';
import SanctionsScreeningForm from './pages/SanctionsScreeningForm';

import ClientList from './modules/legal/pages/ClientList';
import ClientDetail from './modules/legal/pages/ClientDetail';
import LegalContractList from './modules/legal/pages/ContractList';
import LegalContractDetail from './modules/legal/pages/ContractDetail';
import WorkflowList from './modules/legal/pages/WorkflowList';
import WorkflowDetail from './modules/legal/pages/WorkflowDetail';
import TaskList from './modules/legal/pages/TaskList';
import TaskDetail from './modules/legal/pages/TaskDetail';
import AuditLogList from './modules/legal/pages/AuditLogList';

<<<<<<< HEAD
import AccountingDashboard from './modules/accounting/pages/AccountingDashboard';
=======
import TrafficDashboard from './modules/traffic/pages/Dashboard';
import TrafficUpload from './modules/traffic/pages/Upload';
import TrafficRecords from './modules/traffic/pages/Records';
import TrafficRecordDetail from './modules/traffic/pages/RecordDetail';
import TrafficSubmissionLogs from './modules/traffic/pages/SubmissionLogs';
import TrafficSubmissionDetail from './modules/traffic/pages/SubmissionDetail';
>>>>>>> 5e4d68d2

const queryClient = new QueryClient();

if (typeof window !== 'undefined') {
  localStorage.setItem('token', 'dummy-token');
}

function App() {
  useEffect(() => {
    localStorage.setItem('token', 'dummy-token');
  }, []);

  return (
    <QueryClientProvider client={queryClient}>
      <Router>
        <Routes>
          {/* Direct redirects for login and register */}
          <Route path="login" element={<Navigate to="/" replace />} />
          <Route path="register" element={<Navigate to="/" replace />} />
          
          {/* All routes are now public */}
          <Route path="/" element={<Dashboard />} />
          <Route path="contracts" element={<ContractList />} />
          <Route path="contracts/upload" element={<ContractUpload />} />
          <Route path="contracts/:id" element={<ContractDetail />} />
          
          {/* AI features */}
          <Route path="ai-dashboard" element={<AIDashboard />} />
          <Route path="contracts/:id/analyze" element={<ContractDetail />} />
          
          {/* Compliance Module Routes */}
          <Route path="compliance/dashboard" element={<ComplianceDashboard />} />
          <Route path="compliance/uaf-report/new" element={<UAFReportForm />} />
          <Route path="compliance/reports/:id" element={<ComplianceDashboard />} />
          <Route path="compliance/pep-screening/new" element={<PEPScreeningForm />} />
          <Route path="compliance/pep-screenings/:id" element={<ComplianceDashboard />} />
          <Route path="compliance/sanctions-screening/new" element={<SanctionsScreeningForm />} />
          <Route path="compliance/sanctions-screenings/:id" element={<ComplianceDashboard />} />
          
          {/* Legal Module Routes */}
          <Route path="legal/clients" element={<ClientList />} />
          <Route path="legal/clients/:id" element={<ClientDetail />} />
          <Route path="legal/contracts" element={<LegalContractList />} />
          <Route path="legal/contracts/:id" element={<LegalContractDetail />} />
          <Route path="legal/workflows" element={<WorkflowList />} />
          <Route path="legal/workflows/:id" element={<WorkflowDetail />} />
          <Route path="legal/tasks" element={<TaskList />} />
          <Route path="legal/tasks/:id" element={<TaskDetail />} />
          <Route path="legal/audit-logs" element={<AuditLogList />} />
          
<<<<<<< HEAD
          {/* Accounting Module Routes */}
          <Route path="accounting/dashboard" element={<AccountingDashboard />} />
=======
          {/* Traffic Module Routes */}
          <Route path="traffic/dashboard" element={<TrafficDashboard />} />
          <Route path="traffic/upload" element={<TrafficUpload />} />
          <Route path="traffic/records" element={<TrafficRecords />} />
          <Route path="traffic/record/:id" element={<TrafficRecordDetail />} />
          <Route path="traffic/logs" element={<TrafficSubmissionLogs />} />
          <Route path="traffic/logs/:id" element={<TrafficSubmissionDetail />} />
>>>>>>> 5e4d68d2
          
          {/* Catch-all redirect to dashboard */}
          <Route path="*" element={<Navigate to="/" replace />} />
        </Routes>
      </Router>
    </QueryClientProvider>
  );
}

export default App<|MERGE_RESOLUTION|>--- conflicted
+++ resolved
@@ -22,16 +22,14 @@
 import TaskDetail from './modules/legal/pages/TaskDetail';
 import AuditLogList from './modules/legal/pages/AuditLogList';
 
-<<<<<<< HEAD
 import AccountingDashboard from './modules/accounting/pages/AccountingDashboard';
-=======
+
 import TrafficDashboard from './modules/traffic/pages/Dashboard';
 import TrafficUpload from './modules/traffic/pages/Upload';
 import TrafficRecords from './modules/traffic/pages/Records';
 import TrafficRecordDetail from './modules/traffic/pages/RecordDetail';
 import TrafficSubmissionLogs from './modules/traffic/pages/SubmissionLogs';
 import TrafficSubmissionDetail from './modules/traffic/pages/SubmissionDetail';
->>>>>>> 5e4d68d2
 
 const queryClient = new QueryClient();
 
@@ -82,10 +80,9 @@
           <Route path="legal/tasks/:id" element={<TaskDetail />} />
           <Route path="legal/audit-logs" element={<AuditLogList />} />
           
-<<<<<<< HEAD
           {/* Accounting Module Routes */}
           <Route path="accounting/dashboard" element={<AccountingDashboard />} />
-=======
+          
           {/* Traffic Module Routes */}
           <Route path="traffic/dashboard" element={<TrafficDashboard />} />
           <Route path="traffic/upload" element={<TrafficUpload />} />
@@ -93,7 +90,6 @@
           <Route path="traffic/record/:id" element={<TrafficRecordDetail />} />
           <Route path="traffic/logs" element={<TrafficSubmissionLogs />} />
           <Route path="traffic/logs/:id" element={<TrafficSubmissionDetail />} />
->>>>>>> 5e4d68d2
           
           {/* Catch-all redirect to dashboard */}
           <Route path="*" element={<Navigate to="/" replace />} />
